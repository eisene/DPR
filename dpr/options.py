#!/usr/bin/env python3
# Copyright (c) Facebook, Inc. and its affiliates.
# All rights reserved.
#
# This source code is licensed under the license found in the
# LICENSE file in the root directory of this source tree.

"""
Command line arguments utils
"""


import logging
import numpy as np
import os
import random
import socket
import torch

from omegaconf import DictConfig

logger = logging.getLogger()

<<<<<<< HEAD
def add_tokenizer_params(parser: argparse.ArgumentParser):
    parser.add_argument(
        "--do_lower_case",
        action="store_true",
        help="Whether to lower case the input text. True for uncased models, False for cased models.",
    )


def add_encoder_params(parser: argparse.ArgumentParser):
    """
    Common parameters to initialize an encoder-based model
    """
    parser.add_argument(
        "--pretrained_model_cfg",
        default=None,
        type=str,
        help="config name for model initialization",
    )
    parser.add_argument(
        "--encoder_model_type",
        default=None,
        type=str,
        help="model type. One of [hf_bert, pytext_bert, fairseq_roberta]",
    )
    parser.add_argument(
        "--pretrained_file",
        type=str,
        help="Some encoders need to be initialized from a file",
    )
    parser.add_argument(
        "--model_file",
        default=None,
        type=str,
        help="Saved bi-encoder checkpoint file to initialize the model",
    )
    parser.add_argument(
        "--projection_dim",
        default=0,
        type=int,
        help="Extra linear layer on top of standard bert/roberta encoder",
    )
    parser.add_argument(
        "--sequence_length",
        type=int,
        default=512,
        help="Max length of the encoder input sequence",
    )


def add_training_params(parser: argparse.ArgumentParser):
    """
    Common parameters for training
    """
    add_cuda_params(parser)
    parser.add_argument(
        "--train_file", default=None, type=str, help="File pattern for the train set"
    )
    parser.add_argument("--dev_file", default=None, type=str, help="")

    parser.add_argument(
        "--batch_size", default=2, type=int, help="Amount of questions per batch"
    )
    parser.add_argument(
        "--dev_batch_size",
        type=int,
        default=4,
        help="amount of questions per batch for dev set validation",
    )
    parser.add_argument(
        "--seed",
        type=int,
        default=0,
        help="random seed for initialization and dataset shuffling",
    )

    parser.add_argument(
        "--adam_eps", default=1e-8, type=float, help="Epsilon for Adam optimizer."
    )
    parser.add_argument(
        "--adam_betas",
        default="(0.9, 0.999)",
        type=str,
        help="Betas for Adam optimizer.",
    )

    parser.add_argument(
        "--max_grad_norm", default=1.0, type=float, help="Max gradient norm."
    )
    parser.add_argument("--log_batch_step", default=100, type=int, help="")
    parser.add_argument("--train_rolling_loss_step", default=100, type=int, help="")
    parser.add_argument("--weight_decay", default=0.0, type=float, help="")
    parser.add_argument(
        "--learning_rate",
        default=1e-5,
        type=float,
        help="The initial learning rate for Adam.",
    )

    parser.add_argument(
        "--warmup_steps", default=100, type=int, help="Linear warmup over warmup_steps."
    )
    parser.add_argument("--dropout", default=0.1, type=float, help="")

    parser.add_argument(
        "--gradient_accumulation_steps",
        type=int,
        default=1,
        help="Number of updates steps to accumulate before performing a backward/update pass.",
    )
    parser.add_argument(
        "--num_train_epochs",
        default=3.0,
        type=float,
        help="Total number of training epochs to perform.",
    )


def add_cuda_params(parser: argparse.ArgumentParser):
    parser.add_argument(
        "--no_cuda", action="store_true", help="Whether not to use CUDA when available"
    )
    parser.add_argument(
        "--local_rank",
        type=int,
        default=-1,
        help="local_rank for distributed training on gpus",
    )
    parser.add_argument(
        "--fp16",
        action="store_true",
        help="Whether to use 16-bit float precision instead of 32-bit",
    )

    parser.add_argument(
        "--fp16_opt_level",
        type=str,
        default="O1",
        help="For fp16: Apex AMP optimization level selected in ['O0', 'O1', 'O2', and 'O3']."
        "See details at https://nvidia.github.io/apex/amp.html",
    )


def add_reader_preprocessing_params(parser: argparse.ArgumentParser):
    parser.add_argument(
        "--gold_passages_src",
        type=str,
        help="File with the original dataset passages (json format). Required for train set",
    )
    parser.add_argument(
        "--gold_passages_src_dev",
        type=str,
        help="File with the original dataset passages (json format). Required for dev set",
    )
    parser.add_argument(
        "--num_workers",
        type=int,
        default=16,
        help="number of parallel processes to binarize reader data",
    )


def get_encoder_checkpoint_params_names():
    return [
        "do_lower_case",
        "pretrained_model_cfg",
        "encoder_model_type",
        "pretrained_file",
        "projection_dim",
        "sequence_length",
    ]
=======
# TODO: to be merged with conf_utils.py


def set_cfg_params_from_state(state: dict, cfg: DictConfig):
    """
    Overrides some of the encoder config parameters from a give state object
    """
    if not state:
        return
    cfg.do_lower_case = state["do_lower_case"]
    cfg.encoder.pretrained_model_cfg = state["pretrained_model_cfg"]
    cfg.encoder.encoder_model_type = state["encoder_model_type"]
    cfg.encoder.pretrained_file = state["pretrained_file"]
    cfg.encoder.projection_dim = state["projection_dim"]
    cfg.encoder.sequence_length = state["sequence_length"]
>>>>>>> 317ac483


def get_encoder_params_state_from_cfg(cfg: DictConfig):
    """
    Selects the param values to be saved in a checkpoint, so that a trained model can be used for downstream
    tasks without the need to specify these parameter again
    :return: Dict of params to memorize in a checkpoint
    """
<<<<<<< HEAD
    params_to_save = get_encoder_checkpoint_params_names()

    r = {}
    for param in params_to_save:
        r[param] = getattr(args, param)
    return r


def set_encoder_params_from_state(state, args):
    if not state:
        return
    params_to_save = get_encoder_checkpoint_params_names()

    override_params = [
        (param, state[param])
        for param in params_to_save
        if param in state and state[param]
    ]
    for param, value in override_params:
        if hasattr(args, param):
            logger.warning(
                "Overriding args parameter value from checkpoint state. Param = %s, value = %s",
                param,
                value,
            )
        setattr(args, param, value)
    return args
=======
    return {
        "do_lower_case": cfg.do_lower_case,
        "pretrained_model_cfg": cfg.encoder.pretrained_model_cfg,
        "encoder_model_type": cfg.encoder.encoder_model_type,
        "pretrained_file": cfg.encoder.pretrained_file,
        "projection_dim": cfg.encoder.projection_dim,
        "sequence_length": cfg.encoder.sequence_length,
    }
>>>>>>> 317ac483


def set_seed(args):
    seed = args.seed
    random.seed(seed)
    np.random.seed(seed)
    torch.manual_seed(seed)
    if args.n_gpu > 0:
        torch.cuda.manual_seed_all(seed)


def setup_cfg_gpu(cfg):
    """
<<<<<<< HEAD
    Setup arguments CUDA, GPU & distributed training
    """

    if args.local_rank == -1 or args.no_cuda:  # single-node multi-gpu (or cpu) mode
        device = torch.device(
            "cuda" if torch.cuda.is_available() and not args.no_cuda else "cpu"
        )
        args.n_gpu = torch.cuda.device_count()
=======
    Setup params for CUDA, GPU & distributed training
    """
    logger.info("args.local_rank %s", cfg.local_rank)
    ws = os.environ.get("WORLD_SIZE")
    cfg.distributed_world_size = int(ws) if ws else 1
    logger.info("WORLD_SIZE %s", ws)
    if cfg.local_rank == -1 or cfg.no_cuda:  # single-node multi-gpu (or cpu) mode
        device = str(
            torch.device(
                "cuda" if torch.cuda.is_available() and not cfg.no_cuda else "cpu"
            )
        )
        cfg.n_gpu = torch.cuda.device_count()
>>>>>>> 317ac483
    else:  # distributed mode
        torch.cuda.set_device(cfg.local_rank)
        device = str(torch.device("cuda", cfg.local_rank))
        torch.distributed.init_process_group(backend="nccl")
<<<<<<< HEAD
        args.n_gpu = 1
    args.device = device
    ws = os.environ.get("WORLD_SIZE")
=======
        cfg.n_gpu = 1
>>>>>>> 317ac483

    cfg.device = device

    logger.info(
        "Initialized host %s as d.rank %d on device=%s, n_gpu=%d, world size=%d",
        socket.gethostname(),
<<<<<<< HEAD
        args.local_rank,
        device,
        args.n_gpu,
        args.distributed_world_size,
    )
    logger.info("16-bits training: %s ", args.fp16)


def print_args(args):
    logger.info(" **************** CONFIGURATION **************** ")
    for key, val in sorted(vars(args).items()):
        keystr = "{}".format(key) + (" " * (30 - len(key)))
        logger.info("%s -->   %s", keystr, val)
    logger.info(" **************** CONFIGURATION **************** ")
=======
        cfg.local_rank,
        cfg.device,
        cfg.n_gpu,
        cfg.distributed_world_size,
    )
    logger.info("16-bits training: %s ", cfg.fp16)
    return cfg
>>>>>>> 317ac483
<|MERGE_RESOLUTION|>--- conflicted
+++ resolved
@@ -21,178 +21,6 @@
 
 logger = logging.getLogger()
 
-<<<<<<< HEAD
-def add_tokenizer_params(parser: argparse.ArgumentParser):
-    parser.add_argument(
-        "--do_lower_case",
-        action="store_true",
-        help="Whether to lower case the input text. True for uncased models, False for cased models.",
-    )
-
-
-def add_encoder_params(parser: argparse.ArgumentParser):
-    """
-    Common parameters to initialize an encoder-based model
-    """
-    parser.add_argument(
-        "--pretrained_model_cfg",
-        default=None,
-        type=str,
-        help="config name for model initialization",
-    )
-    parser.add_argument(
-        "--encoder_model_type",
-        default=None,
-        type=str,
-        help="model type. One of [hf_bert, pytext_bert, fairseq_roberta]",
-    )
-    parser.add_argument(
-        "--pretrained_file",
-        type=str,
-        help="Some encoders need to be initialized from a file",
-    )
-    parser.add_argument(
-        "--model_file",
-        default=None,
-        type=str,
-        help="Saved bi-encoder checkpoint file to initialize the model",
-    )
-    parser.add_argument(
-        "--projection_dim",
-        default=0,
-        type=int,
-        help="Extra linear layer on top of standard bert/roberta encoder",
-    )
-    parser.add_argument(
-        "--sequence_length",
-        type=int,
-        default=512,
-        help="Max length of the encoder input sequence",
-    )
-
-
-def add_training_params(parser: argparse.ArgumentParser):
-    """
-    Common parameters for training
-    """
-    add_cuda_params(parser)
-    parser.add_argument(
-        "--train_file", default=None, type=str, help="File pattern for the train set"
-    )
-    parser.add_argument("--dev_file", default=None, type=str, help="")
-
-    parser.add_argument(
-        "--batch_size", default=2, type=int, help="Amount of questions per batch"
-    )
-    parser.add_argument(
-        "--dev_batch_size",
-        type=int,
-        default=4,
-        help="amount of questions per batch for dev set validation",
-    )
-    parser.add_argument(
-        "--seed",
-        type=int,
-        default=0,
-        help="random seed for initialization and dataset shuffling",
-    )
-
-    parser.add_argument(
-        "--adam_eps", default=1e-8, type=float, help="Epsilon for Adam optimizer."
-    )
-    parser.add_argument(
-        "--adam_betas",
-        default="(0.9, 0.999)",
-        type=str,
-        help="Betas for Adam optimizer.",
-    )
-
-    parser.add_argument(
-        "--max_grad_norm", default=1.0, type=float, help="Max gradient norm."
-    )
-    parser.add_argument("--log_batch_step", default=100, type=int, help="")
-    parser.add_argument("--train_rolling_loss_step", default=100, type=int, help="")
-    parser.add_argument("--weight_decay", default=0.0, type=float, help="")
-    parser.add_argument(
-        "--learning_rate",
-        default=1e-5,
-        type=float,
-        help="The initial learning rate for Adam.",
-    )
-
-    parser.add_argument(
-        "--warmup_steps", default=100, type=int, help="Linear warmup over warmup_steps."
-    )
-    parser.add_argument("--dropout", default=0.1, type=float, help="")
-
-    parser.add_argument(
-        "--gradient_accumulation_steps",
-        type=int,
-        default=1,
-        help="Number of updates steps to accumulate before performing a backward/update pass.",
-    )
-    parser.add_argument(
-        "--num_train_epochs",
-        default=3.0,
-        type=float,
-        help="Total number of training epochs to perform.",
-    )
-
-
-def add_cuda_params(parser: argparse.ArgumentParser):
-    parser.add_argument(
-        "--no_cuda", action="store_true", help="Whether not to use CUDA when available"
-    )
-    parser.add_argument(
-        "--local_rank",
-        type=int,
-        default=-1,
-        help="local_rank for distributed training on gpus",
-    )
-    parser.add_argument(
-        "--fp16",
-        action="store_true",
-        help="Whether to use 16-bit float precision instead of 32-bit",
-    )
-
-    parser.add_argument(
-        "--fp16_opt_level",
-        type=str,
-        default="O1",
-        help="For fp16: Apex AMP optimization level selected in ['O0', 'O1', 'O2', and 'O3']."
-        "See details at https://nvidia.github.io/apex/amp.html",
-    )
-
-
-def add_reader_preprocessing_params(parser: argparse.ArgumentParser):
-    parser.add_argument(
-        "--gold_passages_src",
-        type=str,
-        help="File with the original dataset passages (json format). Required for train set",
-    )
-    parser.add_argument(
-        "--gold_passages_src_dev",
-        type=str,
-        help="File with the original dataset passages (json format). Required for dev set",
-    )
-    parser.add_argument(
-        "--num_workers",
-        type=int,
-        default=16,
-        help="number of parallel processes to binarize reader data",
-    )
-
-
-def get_encoder_checkpoint_params_names():
-    return [
-        "do_lower_case",
-        "pretrained_model_cfg",
-        "encoder_model_type",
-        "pretrained_file",
-        "projection_dim",
-        "sequence_length",
-    ]
-=======
 # TODO: to be merged with conf_utils.py
 
 
@@ -208,7 +36,6 @@
     cfg.encoder.pretrained_file = state["pretrained_file"]
     cfg.encoder.projection_dim = state["projection_dim"]
     cfg.encoder.sequence_length = state["sequence_length"]
->>>>>>> 317ac483
 
 
 def get_encoder_params_state_from_cfg(cfg: DictConfig):
@@ -217,35 +44,6 @@
     tasks without the need to specify these parameter again
     :return: Dict of params to memorize in a checkpoint
     """
-<<<<<<< HEAD
-    params_to_save = get_encoder_checkpoint_params_names()
-
-    r = {}
-    for param in params_to_save:
-        r[param] = getattr(args, param)
-    return r
-
-
-def set_encoder_params_from_state(state, args):
-    if not state:
-        return
-    params_to_save = get_encoder_checkpoint_params_names()
-
-    override_params = [
-        (param, state[param])
-        for param in params_to_save
-        if param in state and state[param]
-    ]
-    for param, value in override_params:
-        if hasattr(args, param):
-            logger.warning(
-                "Overriding args parameter value from checkpoint state. Param = %s, value = %s",
-                param,
-                value,
-            )
-        setattr(args, param, value)
-    return args
-=======
     return {
         "do_lower_case": cfg.do_lower_case,
         "pretrained_model_cfg": cfg.encoder.pretrained_model_cfg,
@@ -254,7 +52,6 @@
         "projection_dim": cfg.encoder.projection_dim,
         "sequence_length": cfg.encoder.sequence_length,
     }
->>>>>>> 317ac483
 
 
 def set_seed(args):
@@ -268,16 +65,6 @@
 
 def setup_cfg_gpu(cfg):
     """
-<<<<<<< HEAD
-    Setup arguments CUDA, GPU & distributed training
-    """
-
-    if args.local_rank == -1 or args.no_cuda:  # single-node multi-gpu (or cpu) mode
-        device = torch.device(
-            "cuda" if torch.cuda.is_available() and not args.no_cuda else "cpu"
-        )
-        args.n_gpu = torch.cuda.device_count()
-=======
     Setup params for CUDA, GPU & distributed training
     """
     logger.info("args.local_rank %s", cfg.local_rank)
@@ -291,40 +78,17 @@
             )
         )
         cfg.n_gpu = torch.cuda.device_count()
->>>>>>> 317ac483
     else:  # distributed mode
         torch.cuda.set_device(cfg.local_rank)
         device = str(torch.device("cuda", cfg.local_rank))
         torch.distributed.init_process_group(backend="nccl")
-<<<<<<< HEAD
-        args.n_gpu = 1
-    args.device = device
-    ws = os.environ.get("WORLD_SIZE")
-=======
         cfg.n_gpu = 1
->>>>>>> 317ac483
 
     cfg.device = device
 
     logger.info(
         "Initialized host %s as d.rank %d on device=%s, n_gpu=%d, world size=%d",
         socket.gethostname(),
-<<<<<<< HEAD
-        args.local_rank,
-        device,
-        args.n_gpu,
-        args.distributed_world_size,
-    )
-    logger.info("16-bits training: %s ", args.fp16)
-
-
-def print_args(args):
-    logger.info(" **************** CONFIGURATION **************** ")
-    for key, val in sorted(vars(args).items()):
-        keystr = "{}".format(key) + (" " * (30 - len(key)))
-        logger.info("%s -->   %s", keystr, val)
-    logger.info(" **************** CONFIGURATION **************** ")
-=======
         cfg.local_rank,
         cfg.device,
         cfg.n_gpu,
@@ -332,4 +96,15 @@
     )
     logger.info("16-bits training: %s ", cfg.fp16)
     return cfg
->>>>>>> 317ac483
+
+
+def setup_logger(logger):
+    logger.setLevel(logging.INFO)
+    if logger.hasHandlers():
+        logger.handlers.clear()
+    log_formatter = logging.Formatter(
+        "[%(thread)s] %(asctime)s [%(levelname)s] %(name)s: %(message)s"
+    )
+    console = logging.StreamHandler()
+    console.setFormatter(log_formatter)
+    logger.addHandler(console)