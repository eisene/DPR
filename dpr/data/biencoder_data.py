import collections
import glob
import logging
import os
import random
from typing import Dict, List, Tuple

import jsonlines
import numpy as np
from omegaconf import DictConfig

from dpr.data.tables import Table
from dpr.utils.data_utils import read_data_from_json_files, Dataset

logger = logging.getLogger(__name__)
BiEncoderPassage = collections.namedtuple("BiEncoderPassage", ["text", "title"])


class BiEncoderSample(object):
    query: str
    positive_passages: List[BiEncoderPassage]
    negative_passages: List[BiEncoderPassage]
    hard_negative_passages: List[BiEncoderPassage]


<<<<<<< HEAD
class RepTokenSelector(object):
    def get_positions(self, input_ids: T, tenzorizer: Tensorizer):
        raise NotImplementedError


class RepStaticPosTokenSelector(RepTokenSelector):
    def __init__(self, static_position: int = 0):
        self.static_position = static_position

    def get_positions(self, input_ids: T, tenzorizer: Tensorizer):
        return self.static_position


class RepSpecificTokenSelector(RepTokenSelector):
    def __init__(self, token: str = "[CLS]"):
        self.token = token
        self.token_id = None

    def get_positions(self, input_ids: T, tenzorizer: Tensorizer):
        if not self.token_id:
            self.token_id = tenzorizer.get_token_id(self.token)
        token_indexes = (input_ids == self.token_id).nonzero()
        # check if all samples in input_ids has index presence and out a default value otherwise
        bsz = input_ids.size(0)
        if bsz == token_indexes.size(0):
            return token_indexes

        token_indexes_result = []
        found_idx_cnt = 0
        for i in range(bsz):
            if found_idx_cnt < token_indexes.size(0) and token_indexes[found_idx_cnt][0] == i:
                # this samples has the special token
                token_indexes_result.append(token_indexes[found_idx_cnt])
                found_idx_cnt += 1
            else:
                logger.warning("missing special token %s", input_ids[i])

                token_indexes_result.append(
                    torch.tensor([i, 0]).to(input_ids.device)
                )  # setting 0-th token, i.e. CLS for BERT as the special one
        token_indexes_result = torch.stack(token_indexes_result, dim=0)
        return token_indexes_result


DEFAULT_SELECTOR = RepStaticPosTokenSelector()


class Dataset(torch.utils.data.Dataset):
    def __init__(
        self,
        selector: DictConfig = None,
        special_token: str = None,
        shuffle_positives: bool = False,
        query_special_suffix: str = None,
        encoder_type: str = None,
    ):
        if selector:
            self.selector = hydra.utils.instantiate(selector)
        else:
            self.selector = DEFAULT_SELECTOR
        self.special_token = special_token
        self.encoder_type = encoder_type
        self.shuffle_positives = shuffle_positives
        self.query_special_suffix = query_special_suffix

    def load_data(self):
        raise NotImplementedError

    def __getitem__(self, index) -> BiEncoderSample:
        raise NotImplementedError

    def _process_query(self, query: str):
        # as of now, always normalize query
        query = normalize_question(query)
        if self.query_special_suffix and not query.endswith(self.query_special_suffix):
            query += self.query_special_suffix

        return query


=======
>>>>>>> 3918c24a
def get_dpr_files(source_name) -> List[str]:
    if os.path.exists(source_name) or glob.glob(source_name):
        return glob.glob(source_name)
    else:
        # try to use data downloader
        from dpr.data.download_data import download

        return download(source_name)


class JsonQADataset(Dataset):
    def __init__(
        self,
        file: str,
        selector: DictConfig = None,
        special_token: str = None,
        encoder_type: str = None,
        shuffle_positives: bool = False,
        normalize: bool = False,
        query_special_suffix: str = None,
        # tmp: for cc-net results only
        exclude_gold: bool = False,
    ):
        super().__init__(
            selector,
            special_token=special_token,
            encoder_type=encoder_type,
            shuffle_positives=shuffle_positives,
            query_special_suffix=query_special_suffix,
        )
        self.file = file
        self.data_files = []
        self.normalize = normalize
        self.exclude_gold = exclude_gold

    def calc_total_data_len(self):
        if not self.data:
            logger.info("Loading all data")
            self._load_all_data()
        return len(self.data)

    def load_data(self, start_pos: int = -1, end_pos: int = -1):
        if not self.data:
            self._load_all_data()
        if start_pos >= 0 and end_pos >= 0:
            logger.info("Selecting subset range from %d to %d", start_pos, end_pos)
            self.data = self.data[start_pos:end_pos]

    def _load_all_data(self):
        self.data_files = get_dpr_files(self.file)
        logger.info("Data files: %s", self.data_files)
        data = read_data_from_json_files(self.data_files)
        # filter those without positive ctx
        self.data = [r for r in data if len(r["positive_ctxs"]) > 0]
        logger.info("Total cleaned data size: %d", len(self.data))

    def __getitem__(self, index) -> BiEncoderSample:
        json_sample = self.data[index]
        r = BiEncoderSample()
        r.query = self._process_query(json_sample["question"])

        positive_ctxs = json_sample["positive_ctxs"]
<<<<<<< HEAD
=======
        if self.exclude_gold:
            ctxs = [ctx for ctx in positive_ctxs if "score" in ctx]
            if ctxs:
                positive_ctxs = ctxs

>>>>>>> 3918c24a
        negative_ctxs = json_sample["negative_ctxs"] if "negative_ctxs" in json_sample else []
        hard_negative_ctxs = json_sample["hard_negative_ctxs"] if "hard_negative_ctxs" in json_sample else []

        for ctx in positive_ctxs + negative_ctxs + hard_negative_ctxs:
            if "title" not in ctx:
                ctx["title"] = None

        def create_passage(ctx: dict):
            return BiEncoderPassage(
                normalize_passage(ctx["text"]) if self.normalize else ctx["text"],
                ctx["title"],
            )

        r.positive_passages = [create_passage(ctx) for ctx in positive_ctxs]
        r.negative_passages = [create_passage(ctx) for ctx in negative_ctxs]
        r.hard_negative_passages = [create_passage(ctx) for ctx in hard_negative_ctxs]
        return r


<<<<<<< HEAD
    def get_qas_range(self, start_idx: int, end_idx: int) -> Tuple[List[str], List[str]]:
        return (
            [s["question"] for s in self.data[start_idx:end_idx]],
            [s["answers"] for s in self.data[start_idx:end_idx]],
=======
class JsonlQADataset(JsonQADataset):
    def __init__(
        self,
        file: str,
        selector: DictConfig = None,
        special_token: str = None,
        encoder_type: str = None,
        shuffle_positives: bool = False,
        normalize: bool = False,
        query_special_suffix: str = None,
        # tmp: for cc-net results only
        exclude_gold: bool = False,
        total_data_size: int = -1,
    ):
        super().__init__(
            file,
            selector,
            special_token,
            encoder_type,
            shuffle_positives,
            normalize,
            query_special_suffix,
            exclude_gold,
>>>>>>> 3918c24a
        )
        self.total_data_size = total_data_size
        self.data_files = get_dpr_files(self.file)
        logger.info("Data files: %s", self.data_files)

    def calc_total_data_len(self):
        # TODO: optimize jsonl file read & results caching
        if self.total_data_size < 0:
            logger.info("Calculating data size")
            for file in self.data_files:
                with jsonlines.open(file, mode="r") as jsonl_reader:
                    for _ in jsonl_reader:
                        self.total_data_size += 1
        logger.info("total_data_size=%d", self.total_data_size)
        return self.total_data_size

    def load_data(self, start_pos: int = -1, end_pos: int = -1):
        if self.data:
            return
        logger.info("Jsonl loading subset range from %d to %d", start_pos, end_pos)
        if start_pos < 0 and end_pos < 0:
            for file in self.data_files:
                with jsonlines.open(file, mode="r") as jsonl_reader:
                    self.data.extend([l for l in jsonl_reader])
            return

        global_sample_id = 0
        for file in self.data_files:
            if global_sample_id >= end_pos:
                break
            with jsonlines.open(file, mode="r") as jsonl_reader:
                for jline in jsonl_reader:
                    if start_pos <= global_sample_id < end_pos:
                        self.data.append(jline)
                    if global_sample_id >= end_pos:
                        break
                    global_sample_id += 1
        logger.info("Jsonl loaded data size %d ", len(self.data))


def normalize_passage(ctx_text: str):
    ctx_text = ctx_text.replace("\n", " ").replace("’", "'")
    if ctx_text.startswith('"'):
        ctx_text = ctx_text[1:]
    if ctx_text.endswith('"'):
        ctx_text = ctx_text[:-1]
    return ctx_text


class Cell:
    def __init__(self):
        self.value_tokens: List[str] = []
        self.type: str = ""
        self.nested_tables: List[Table] = []

    def __str__(self):
        return " ".join(self.value_tokens)

    def to_dpr_json(self, cell_idx: int):
        r = {"col": cell_idx}
        r["value"] = str(self)
        return r


class Row:
    def __init__(self):
        self.cells: List[Cell] = []

    def __str__(self):
        return "| ".join([str(c) for c in self.cells])

    def visit(self, tokens_function, row_idx: int):
        for i, c in enumerate(self.cells):
            if c.value_tokens:
                tokens_function(c.value_tokens, row_idx, i)

    def to_dpr_json(self, row_idx: int):
        r = {"row": row_idx}
        r["columns"] = [c.to_dpr_json(i) for i, c in enumerate(self.cells)]
        return r


class Table(object):
    def __init__(self, caption=""):
        self.caption = caption
        self.body: List[Row] = []
        self.key = None
        self.gold_match = False

    def __str__(self):
        table_str = "<T>: {}\n".format(self.caption)
        table_str += " rows:\n"
        for i, r in enumerate(self.body):
            table_str += " row #{}: {}\n".format(i, str(r))

        return table_str

    def get_key(self) -> str:
        if not self.key:
            self.key = str(self)
        return self.key

    def visit(self, tokens_function, include_caption: bool = False) -> bool:
        if include_caption:
            tokens_function(self.caption, -1, -1)
        for i, r in enumerate(self.body):
            r.visit(tokens_function, i)

    def to_dpr_json(self):
        r = {
            "caption": self.caption,
            "rows": [r.to_dpr_json(i) for i, r in enumerate(self.body)],
        }
        if self.gold_match:
            r["gold_match"] = 1
        return r


class NQTableParser(object):
    def __init__(self, tokens, is_html_mask, title):
        self.tokens = tokens
        self.is_html_mask = is_html_mask
        self.max_idx = len(self.tokens)
        self.all_tables = []

        self.current_table: Table = None
        self.tables_stack = collections.deque()
        self.title = title

    def parse(self) -> List[Table]:
        self.all_tables = []
        self.tables_stack = collections.deque()

        for i in range(self.max_idx):

            t = self.tokens[i]

            if not self.is_html_mask[i]:
                # cell content
                self._on_content(t)
                continue

            if "<Table" in t:
                self._on_table_start()
            elif t == "</Table>":
                self._on_table_end()
            elif "<Tr" in t:
                self._onRowStart()
            elif t == "</Tr>":
                self._onRowEnd()
            elif "<Td" in t or "<Th" in t:
                self._onCellStart()
            elif t in ["</Td>", "</Th>"]:
                self._on_cell_end()

        return self.all_tables

    def _on_table_start(self):
        caption = self.title
        parent_table = self.current_table
        if parent_table:
            self.tables_stack.append(parent_table)

            caption = parent_table.caption
            if parent_table.body and parent_table.body[-1].cells:
                current_cell = self.current_table.body[-1].cells[-1]
                caption += " | " + " ".join(current_cell.value_tokens)

        t = Table()
        t.caption = caption
        self.current_table = t
        self.all_tables.append(t)

    def _on_table_end(self):
        t = self.current_table
        if t:
            if self.tables_stack:  # t is a nested table
                self.current_table = self.tables_stack.pop()
                if self.current_table.body:
                    current_cell = self.current_table.body[-1].cells[-1]
                    current_cell.nested_tables.append(t)
        else:
            logger.error("table end without table object")

    def _onRowStart(self):
        self.current_table.body.append(Row())

    def _onRowEnd(self):
        pass

    def _onCellStart(self):
        current_row = self.current_table.body[-1]
        current_row.cells.append(Cell())

    def _on_cell_end(self):
        pass

    def _on_content(self, token):
        if self.current_table.body:
            current_row = self.current_table.body[-1]
            current_cell = current_row.cells[-1]
            current_cell.value_tokens.append(token)
        else:  # tokens outside of row/cells. Just append to the table caption.
            self.current_table.caption += " " + token


def read_nq_tables_jsonl(path: str) -> Dict[str, Table]:
    tables_with_issues = 0
    single_row_tables = 0
    nested_tables = 0
    regular_tables = 0
    total_tables = 0
    total_rows = 0
    tables_dict = {}

    with jsonlines.open(path, mode="r") as jsonl_reader:
        for jline in jsonl_reader:
            tokens = jline["tokens"]

            if "( hide ) This section has multiple issues" in " ".join(tokens):
                tables_with_issues += 1
                continue

            mask = jline["html_mask"]
            # page_url = jline["doc_url"]
            title = jline["title"]
            p = NQTableParser(tokens, mask, title)
            tables = p.parse()

            # table = parse_table(tokens, mask)

            nested_tables += len(tables[1:])

            for t in tables:
                total_tables += 1

                # calc amount of non empty rows
                non_empty_rows = sum([1 for r in t.body if r.cells and any([True for c in r.cells if c.value_tokens])])

                if non_empty_rows <= 1:
                    single_row_tables += 1
                else:
                    regular_tables += 1
                    total_rows += len(t.body)

                    if t.get_key() not in tables_dict:
                        tables_dict[t.get_key()] = t

            if len(tables_dict) % 1000 == 0:
                logger.info("tables_dict %d", len(tables_dict))

    logger.info("regular tables %d", regular_tables)
    logger.info("tables_with_issues %d", tables_with_issues)
    logger.info("single_row_tables %d", single_row_tables)
    logger.info("nested_tables %d", nested_tables)
    return tables_dict


def get_table_string_for_answer_check(table: Table):  # this doesn't use caption
    table_text = ""
    for r in table.body:
        table_text += " . ".join([" ".join(c.value_tokens) for c in r.cells])
    table_text += " . "
    return table_text


# TODO: inherit from Jsonl
class JsonLTablesQADataset(Dataset):
    def __init__(
        self,
        file: str,
        is_train_set: bool,
        selector: DictConfig = None,
        shuffle_positives: bool = False,
        max_negatives: int = 1,
        seed: int = 0,
        max_len=100,
        split_type: str = "type1",
    ):
        super().__init__(selector, shuffle_positives=shuffle_positives)
        self.data_files = glob.glob(file)
        self.data = []
        self.is_train_set = is_train_set
        self.max_negatives = max_negatives
        self.rnd = random.Random(seed)
        self.max_len = max_len
        self.linearize_func = JsonLTablesQADataset.get_lin_func(split_type)

    def load_data(self, start_pos: int = -1, end_pos: int = -1):
        # TODO: use JsonlX super class load_data() ?
        data = []
        for path in self.data_files:
            with jsonlines.open(path, mode="r") as jsonl_reader:
                data += [jline for jline in jsonl_reader]
        # filter those without positive ctx
        self.data = [r for r in data if len(r["positive_ctxs"]) > 0]
        logger.info("Total cleaned data size: {}".format(len(self.data)))
        if start_pos >= 0 and end_pos >= 0:
            logger.info("Selecting subset range from %d to %d", start_pos, end_pos)
            self.data = self.data[start_pos:end_pos]

    def __getitem__(self, index) -> BiEncoderSample:
        json_sample = self.data[index]
        r = BiEncoderSample()
        r.query = json_sample["question"]
        positive_ctxs = json_sample["positive_ctxs"]
        hard_negative_ctxs = json_sample["hard_negative_ctxs"]

        if self.shuffle_positives:
            self.rnd.shuffle(positive_ctxs)

        if self.is_train_set:
            self.rnd.shuffle(hard_negative_ctxs)
        positive_ctxs = positive_ctxs[0:1]
        hard_negative_ctxs = hard_negative_ctxs[0 : self.max_negatives]

        r.positive_passages = [
            BiEncoderPassage(self.linearize_func(self, ctx, True), ctx["caption"]) for ctx in positive_ctxs
        ]
        r.negative_passages = []
        r.hard_negative_passages = [
            BiEncoderPassage(self.linearize_func(self, ctx, False), ctx["caption"]) for ctx in hard_negative_ctxs
        ]
        return r

    @classmethod
    def get_lin_func(cls, split_type: str):
        f = {
            "type1": JsonLTablesQADataset._linearize_table,
        }
        return f[split_type]

    @classmethod
    def split_table(cls, t: dict, max_length: int):
        rows = t["rows"]
        header = None
        header_len = 0
        start_row = 0

        # get the first non empty row as the "header"
        for i, r in enumerate(rows):
            row_lin, row_len = JsonLTablesQADataset._linearize_row(r)
            if len(row_lin) > 1:  # TODO: change to checking cell value tokens
                header = row_lin
                header_len += row_len
                start_row = i
                break

        chunks = []
        current_rows = [header]
        current_len = header_len

        for i in range(start_row + 1, len(rows)):
            row_lin, row_len = JsonLTablesQADataset._linearize_row(rows[i])
            if len(row_lin) > 1:  # TODO: change to checking cell value tokens
                current_rows.append(row_lin)
                current_len += row_len
            if current_len >= max_length:
                # linearize chunk
                linearized_str = "\n".join(current_rows) + "\n"
                chunks.append(linearized_str)
                current_rows = [header]
                current_len = header_len

        if len(current_rows) > 1:
            linearized_str = "\n".join(current_rows) + "\n"
            chunks.append(linearized_str)
        return chunks

    def _linearize_table(self, t: dict, is_positive: bool) -> str:
        rows = t["rows"]
        selected_rows = set()
        rows_linearized = []
        total_words_len = 0

        # get the first non empty row as the "header"
        for i, r in enumerate(rows):
            row_lin, row_len = JsonLTablesQADataset._linearize_row(r)
            if len(row_lin) > 1:  # TODO: change to checking cell value tokens
                selected_rows.add(i)
                rows_linearized.append(row_lin)
                total_words_len += row_len
                break

        # split to chunks
        if is_positive:
            row_idx_with_answers = [ap[0] for ap in t["answer_pos"]]

            if self.shuffle_positives:
                self.rnd.shuffle(row_idx_with_answers)
            for i in row_idx_with_answers:
                if i not in selected_rows:
                    row_lin, row_len = JsonLTablesQADataset._linearize_row(rows[i])
                    selected_rows.add(i)
                    rows_linearized.append(row_lin)
                    total_words_len += row_len
                if total_words_len >= self.max_len:
                    break

        if total_words_len < self.max_len:  # append random rows

            if self.is_train_set:
                rows_indexes = np.random.permutation(range(len(rows)))
            else:
                rows_indexes = [*range(len(rows))]

            for i in rows_indexes:
                if i not in selected_rows:
                    row_lin, row_len = JsonLTablesQADataset._linearize_row(rows[i])
                    if len(row_lin) > 1:  # TODO: change to checking cell value tokens
                        selected_rows.add(i)
                        rows_linearized.append(row_lin)
                        total_words_len += row_len
                    if total_words_len >= self.max_len:
                        break

        linearized_str = ""
        for r in rows_linearized:
            linearized_str += r + "\n"

        return linearized_str

    @classmethod
    def _linearize_row(cls, row: dict) -> Tuple[str, int]:
        cell_values = [c["value"] for c in row["columns"]]
        total_words = sum(len(c.split(" ")) for c in cell_values)
        return ", ".join([c["value"] for c in row["columns"]]), total_words


def split_tables_to_chunks(
    tables_dict: Dict[str, Table], max_table_len: int, split_type: str = "type1"
) -> List[Tuple[int, str, str, int]]:
    tables_as_dicts = [t.to_dpr_json() for k, t in tables_dict.items()]
    chunks = []
    chunk_id = 0
    for i, t in enumerate(tables_as_dicts):
        # TODO: support other types
        assert split_type == "type1"
        table_chunks = JsonLTablesQADataset.split_table(t, max_table_len)
        title = t["caption"]
        for c in table_chunks:
            # chunk id , text, title, external_id
            chunks.append((chunk_id, c, title, i))
            chunk_id += 1
        if i % 1000 == 0:
            logger.info("Splitted %d tables to %d chunks", i, len(chunks))
    return chunks<|MERGE_RESOLUTION|>--- conflicted
+++ resolved
@@ -16,104 +16,20 @@
 BiEncoderPassage = collections.namedtuple("BiEncoderPassage", ["text", "title"])
 
 
-class BiEncoderSample(object):
-    query: str
-    positive_passages: List[BiEncoderPassage]
-    negative_passages: List[BiEncoderPassage]
-    hard_negative_passages: List[BiEncoderPassage]
-
-
-<<<<<<< HEAD
-class RepTokenSelector(object):
-    def get_positions(self, input_ids: T, tenzorizer: Tensorizer):
-        raise NotImplementedError
-
-
-class RepStaticPosTokenSelector(RepTokenSelector):
-    def __init__(self, static_position: int = 0):
-        self.static_position = static_position
-
-    def get_positions(self, input_ids: T, tenzorizer: Tensorizer):
-        return self.static_position
-
-
-class RepSpecificTokenSelector(RepTokenSelector):
-    def __init__(self, token: str = "[CLS]"):
-        self.token = token
-        self.token_id = None
-
-    def get_positions(self, input_ids: T, tenzorizer: Tensorizer):
-        if not self.token_id:
-            self.token_id = tenzorizer.get_token_id(self.token)
-        token_indexes = (input_ids == self.token_id).nonzero()
-        # check if all samples in input_ids has index presence and out a default value otherwise
-        bsz = input_ids.size(0)
-        if bsz == token_indexes.size(0):
-            return token_indexes
-
-        token_indexes_result = []
-        found_idx_cnt = 0
-        for i in range(bsz):
-            if found_idx_cnt < token_indexes.size(0) and token_indexes[found_idx_cnt][0] == i:
-                # this samples has the special token
-                token_indexes_result.append(token_indexes[found_idx_cnt])
-                found_idx_cnt += 1
-            else:
-                logger.warning("missing special token %s", input_ids[i])
-
-                token_indexes_result.append(
-                    torch.tensor([i, 0]).to(input_ids.device)
-                )  # setting 0-th token, i.e. CLS for BERT as the special one
-        token_indexes_result = torch.stack(token_indexes_result, dim=0)
-        return token_indexes_result
-
-
-DEFAULT_SELECTOR = RepStaticPosTokenSelector()
-
-
-class Dataset(torch.utils.data.Dataset):
-    def __init__(
-        self,
-        selector: DictConfig = None,
-        special_token: str = None,
-        shuffle_positives: bool = False,
-        query_special_suffix: str = None,
-        encoder_type: str = None,
-    ):
-        if selector:
-            self.selector = hydra.utils.instantiate(selector)
-        else:
-            self.selector = DEFAULT_SELECTOR
-        self.special_token = special_token
-        self.encoder_type = encoder_type
-        self.shuffle_positives = shuffle_positives
-        self.query_special_suffix = query_special_suffix
-
-    def load_data(self):
-        raise NotImplementedError
-
-    def __getitem__(self, index) -> BiEncoderSample:
-        raise NotImplementedError
-
-    def _process_query(self, query: str):
-        # as of now, always normalize query
-        query = normalize_question(query)
-        if self.query_special_suffix and not query.endswith(self.query_special_suffix):
-            query += self.query_special_suffix
-
-        return query
-
-
-=======
->>>>>>> 3918c24a
 def get_dpr_files(source_name) -> List[str]:
     if os.path.exists(source_name) or glob.glob(source_name):
         return glob.glob(source_name)
     else:
         # try to use data downloader
         from dpr.data.download_data import download
-
         return download(source_name)
+
+
+class BiEncoderSample(object):
+    query: str
+    positive_passages: List[BiEncoderPassage]
+    negative_passages: List[BiEncoderPassage]
+    hard_negative_passages: List[BiEncoderPassage]
 
 
 class JsonQADataset(Dataset):
@@ -168,14 +84,11 @@
         r.query = self._process_query(json_sample["question"])
 
         positive_ctxs = json_sample["positive_ctxs"]
-<<<<<<< HEAD
-=======
         if self.exclude_gold:
             ctxs = [ctx for ctx in positive_ctxs if "score" in ctx]
             if ctxs:
                 positive_ctxs = ctxs
 
->>>>>>> 3918c24a
         negative_ctxs = json_sample["negative_ctxs"] if "negative_ctxs" in json_sample else []
         hard_negative_ctxs = json_sample["hard_negative_ctxs"] if "hard_negative_ctxs" in json_sample else []
 
@@ -195,12 +108,6 @@
         return r
 
 
-<<<<<<< HEAD
-    def get_qas_range(self, start_idx: int, end_idx: int) -> Tuple[List[str], List[str]]:
-        return (
-            [s["question"] for s in self.data[start_idx:end_idx]],
-            [s["answers"] for s in self.data[start_idx:end_idx]],
-=======
 class JsonlQADataset(JsonQADataset):
     def __init__(
         self,
@@ -224,7 +131,6 @@
             normalize,
             query_special_suffix,
             exclude_gold,
->>>>>>> 3918c24a
         )
         self.total_data_size = total_data_size
         self.data_files = get_dpr_files(self.file)
