#!/usr/bin/env python3
# Copyright (c) Facebook, Inc. and its affiliates.
# All rights reserved.
#
# This source code is licensed under the license found in the
# LICENSE file in the root directory of this source tree.


"""
 Pipeline to train DPR Biencoder
"""

import logging
import math
import os
import random
import sys
import time
from typing import Tuple

import hydra
import torch
from omegaconf import DictConfig, OmegaConf
from torch import Tensor as T
from torch import nn

from dpr.models import init_biencoder_components
from dpr.models.biencoder import BiEncoder, BiEncoderNllLoss, BiEncoderBatch
from dpr.options import (
    setup_cfg_gpu,
    set_seed,
    get_encoder_params_state_from_cfg,
    set_cfg_params_from_state,
    setup_logger,
)
from dpr.utils.conf_utils import BiencoderDatasetsCfg
from dpr.utils.data_utils import (
    ShardedDataIterator,
    Tensorizer,
    MultiSetDataIterator,
)
from dpr.utils.dist_utils import all_gather_list
from dpr.utils.model_utils import (
    setup_for_distributed_mode,
    move_to_device,
    get_schedule_linear,
    CheckpointState,
    get_model_file,
    get_model_obj,
    load_states_from_checkpoint,
)

logger = logging.getLogger()
setup_logger(logger)


class BiEncoderTrainer(object):
    """
    BiEncoder training pipeline component. Can be used to initiate or resume training and validate the trained model
    using either binary classification's NLL loss or average rank of the question's gold passages across dataset
    provided pools of negative passages. For full IR accuracy evaluation, please see generate_dense_embeddings.py
    and dense_retriever.py CLI tools.
    """

    def __init__(self, cfg: DictConfig):
        self.shard_id = cfg.local_rank if cfg.local_rank != -1 else 0
        self.distributed_factor = cfg.distributed_world_size or 1

        logger.info("***** Initializing components for training *****")

        # if model file is specified, encoder parameters from saved state should be used for initialization
        model_file = get_model_file(cfg, cfg.checkpoint_file_name)
        saved_state = None
        if model_file:
            saved_state = load_states_from_checkpoint(model_file)
            set_cfg_params_from_state(saved_state.encoder_params, cfg)

        tensorizer, model, optimizer = init_biencoder_components(cfg.encoder.encoder_model_type, cfg)

        model, optimizer = setup_for_distributed_mode(
            model,
            optimizer,
            cfg.device,
            cfg.n_gpu,
            cfg.local_rank,
            cfg.fp16,
            cfg.fp16_opt_level,
        )
        self.biencoder = model
        self.optimizer = optimizer
        self.tensorizer = tensorizer
        self.start_epoch = 0
        self.start_batch = 0
        self.scheduler_state = None
        self.best_validation_result = None
        self.best_cp_name = None
        self.cfg = cfg
        self.ds_cfg = BiencoderDatasetsCfg(cfg)

        if saved_state:
            self._load_saved_state(saved_state)

        self.dev_iterator = None

    def get_data_iterator(
        self,
        batch_size: int,
        is_train_set: bool,
        shuffle=True,
        shuffle_seed: int = 0,
        offset: int = 0,
        rank: int = 0,
    ):

        hydra_datasets = self.ds_cfg.train_datasets if is_train_set else self.ds_cfg.dev_datasets
        sampling_rates = self.ds_cfg.sampling_rates

        logger.info(
            "Initializing task/set data %s",
            self.ds_cfg.train_datasets_names if is_train_set else self.ds_cfg.dev_datasets_names,
        )

        # randomized data loading to avoid file system congestion
        datasets_list = [ds for ds in hydra_datasets]
        rnd = random.Random(rank)
        rnd.shuffle(datasets_list)
        [ds.load_data() for ds in datasets_list]

        sharded_iterators = [
            ShardedDataIterator(
                ds,
                shard_id=self.shard_id,
                num_shards=self.distributed_factor,
                batch_size=batch_size,
                shuffle=shuffle,
                shuffle_seed=shuffle_seed,
                offset=offset,
            )
            for ds in hydra_datasets
        ]

        return MultiSetDataIterator(
            sharded_iterators,
            shuffle_seed,
            shuffle,
            sampling_rates=sampling_rates if is_train_set else [1],
            rank=rank,
        )

    def run_train(self):
        cfg = self.cfg

        train_iterator = self.get_data_iterator(
            cfg.train.batch_size,
            True,
            shuffle=True,
            shuffle_seed=cfg.seed,
            offset=self.start_batch,
            rank=cfg.local_rank,
        )
        max_iterations = train_iterator.get_max_iterations()
        logger.info("  Total iterations per epoch=%d", max_iterations)
        if max_iterations == 0:
            logger.warning("No data found for training.")
            return

        updates_per_epoch = train_iterator.max_iterations // cfg.train.gradient_accumulation_steps

        total_updates = updates_per_epoch * cfg.train.num_train_epochs
        logger.info(" Total updates=%d", total_updates)
        warmup_steps = cfg.train.warmup_steps

        if self.scheduler_state:
            # TODO: ideally we'd want to just call
            # scheduler.load_state_dict(self.scheduler_state)
            # but it doesn't work properly as of now

            logger.info("Loading scheduler state %s", self.scheduler_state)
            shift = int(self.scheduler_state["last_epoch"])
            logger.info("Steps shift %d", shift)
            scheduler = get_schedule_linear(
                self.optimizer,
                warmup_steps,
                total_updates,
                steps_shift=shift,
            )
        else:
<<<<<<< HEAD
            scheduler = get_schedule_linear(self.optimizer, warmup_steps, total_updates, total_updates)
=======
            scheduler = get_schedule_linear(
                self.optimizer, warmup_steps, total_updates
            )
>>>>>>> 49e5838f

        eval_step = math.ceil(updates_per_epoch / cfg.train.eval_per_epoch)
        logger.info("  Eval step = %d", eval_step)
        logger.info("***** Training *****")

        for epoch in range(self.start_epoch, int(cfg.train.num_train_epochs)):
            logger.info("***** Epoch %d *****", epoch)
            self._train_epoch(scheduler, epoch, eval_step, train_iterator)

        if cfg.local_rank in [-1, 0]:
            logger.info("Training finished. Best validation checkpoint %s", self.best_cp_name)

    def validate_and_save(self, epoch: int, iteration: int, scheduler):
        cfg = self.cfg
        # for distributed mode, save checkpoint for only one process
        save_cp = cfg.local_rank in [-1, 0]

        if epoch == cfg.val_av_rank_start_epoch:
            self.best_validation_result = None

        if not cfg.dev_datasets:
            validation_loss = 0
        else:
            if epoch >= cfg.val_av_rank_start_epoch:
                validation_loss = self.validate_average_rank()
            else:
                validation_loss = self.validate_nll()

        if save_cp:
            cp_name = self._save_checkpoint(scheduler, epoch, iteration)
            logger.info("Saved checkpoint to %s", cp_name)

            if validation_loss < (self.best_validation_result or validation_loss + 1):
                self.best_validation_result = validation_loss
                self.best_cp_name = cp_name
                logger.info("New Best validation checkpoint %s", cp_name)

    def validate_nll(self) -> float:
        logger.info("NLL validation ...")
        cfg = self.cfg
        self.biencoder.eval()

        if not self.dev_iterator:
            self.dev_iterator = self.get_data_iterator(
                cfg.train.dev_batch_size, False, shuffle=False, rank=cfg.local_rank
            )
        data_iterator = self.dev_iterator

        total_loss = 0.0
        start_time = time.time()
        total_correct_predictions = 0
        num_hard_negatives = cfg.train.hard_negatives
        num_other_negatives = cfg.train.other_negatives
        log_result_step = cfg.train.log_batch_step
        batches = 0
        dataset = 0

        for i, samples_batch in enumerate(data_iterator.iterate_ds_data()):
            if isinstance(samples_batch, Tuple):
                samples_batch, dataset = samples_batch
            logger.info("Eval step: %d ,rnk=%s", i, cfg.local_rank)
            biencoder_input = BiEncoder.create_biencoder_input2(
                samples_batch,
                self.tensorizer,
                True,
                num_hard_negatives,
                num_other_negatives,
                shuffle=False,
            )

            # get the token to be used for representation selection
            ds_cfg = self.ds_cfg.dev_datasets[dataset]
            rep_positions = ds_cfg.selector.get_positions(biencoder_input.question_ids, self.tensorizer)
            encoder_type = ds_cfg.encoder_type

            loss, correct_cnt = _do_biencoder_fwd_pass(
                self.biencoder,
                biencoder_input,
                self.tensorizer,
                cfg,
                encoder_type=encoder_type,
                rep_positions=rep_positions,
            )
            total_loss += loss.item()
            total_correct_predictions += correct_cnt
            batches += 1
            if (i + 1) % log_result_step == 0:
                logger.info(
                    "Eval step: %d , used_time=%f sec., loss=%f ",
                    i,
                    time.time() - start_time,
                    loss.item(),
                )

        total_loss = total_loss / batches
        total_samples = batches * cfg.train.dev_batch_size * self.distributed_factor
        correct_ratio = float(total_correct_predictions / total_samples)
        logger.info(
            "NLL Validation: loss = %f. correct prediction ratio  %d/%d ~  %f",
            total_loss,
            total_correct_predictions,
            total_samples,
            correct_ratio,
        )
        return total_loss

    def validate_average_rank(self) -> float:
        """
        Validates biencoder model using each question's gold passage's rank across the set of passages from the dataset.
        It generates vectors for specified amount of negative passages from each question (see --val_av_rank_xxx params)
        and stores them in RAM as well as question vectors.
        Then the similarity scores are calculted for the entire
        num_questions x (num_questions x num_passages_per_question) matrix and sorted per quesrtion.
        Each question's gold passage rank in that  sorted list of scores is averaged across all the questions.
        :return: averaged rank number
        """
        logger.info("Average rank validation ...")

        cfg = self.cfg
        self.biencoder.eval()
        distributed_factor = self.distributed_factor

        if not self.dev_iterator:
            self.dev_iterator = self.get_data_iterator(
                cfg.train.dev_batch_size, False, shuffle=False, rank=cfg.local_rank
            )
        data_iterator = self.dev_iterator

        sub_batch_size = cfg.train.val_av_rank_bsz
        sim_score_f = BiEncoderNllLoss.get_similarity_function()
        q_represenations = []
        ctx_represenations = []
        positive_idx_per_question = []

        num_hard_negatives = cfg.train.val_av_rank_hard_neg
        num_other_negatives = cfg.train.val_av_rank_other_neg

        log_result_step = cfg.train.log_batch_step
        dataset = 0
        for i, samples_batch in enumerate(data_iterator.iterate_ds_data()):
            # samples += 1
            if len(q_represenations) > cfg.train.val_av_rank_max_qs / distributed_factor:
                break

            if isinstance(samples_batch, Tuple):
                samples_batch, dataset = samples_batch

            biencoder_input = BiEncoder.create_biencoder_input2(
                samples_batch,
                self.tensorizer,
                True,
                num_hard_negatives,
                num_other_negatives,
                shuffle=False,
            )
            total_ctxs = len(ctx_represenations)
            ctxs_ids = biencoder_input.context_ids
            ctxs_segments = biencoder_input.ctx_segments
            bsz = ctxs_ids.size(0)

            # get the token to be used for representation selection
            ds_cfg = self.ds_cfg.dev_datasets[dataset]
            encoder_type = ds_cfg.encoder_type
            rep_positions = ds_cfg.selector.get_positions(biencoder_input.question_ids, self.tensorizer)

            # split contexts batch into sub batches since it is supposed to be too large to be processed in one batch
            for j, batch_start in enumerate(range(0, bsz, sub_batch_size)):

                q_ids, q_segments = (
                    (biencoder_input.question_ids, biencoder_input.question_segments) if j == 0 else (None, None)
                )

                if j == 0 and cfg.n_gpu > 1 and q_ids.size(0) == 1:
                    # if we are in DP (but not in DDP) mode, all model input tensors should have batch size >1 or 0,
                    # otherwise the other input tensors will be split but only the first split will be called
                    continue

                ctx_ids_batch = ctxs_ids[batch_start : batch_start + sub_batch_size]
                ctx_seg_batch = ctxs_segments[batch_start : batch_start + sub_batch_size]

                q_attn_mask = self.tensorizer.get_attn_mask(q_ids)
                ctx_attn_mask = self.tensorizer.get_attn_mask(ctx_ids_batch)
                with torch.no_grad():
                    q_dense, ctx_dense = self.biencoder(
                        q_ids,
                        q_segments,
                        q_attn_mask,
                        ctx_ids_batch,
                        ctx_seg_batch,
                        ctx_attn_mask,
                        encoder_type=encoder_type,
                        representation_token_pos=rep_positions,
                    )

                if q_dense is not None:
                    q_represenations.extend(q_dense.cpu().split(1, dim=0))

                ctx_represenations.extend(ctx_dense.cpu().split(1, dim=0))

            batch_positive_idxs = biencoder_input.is_positive
            positive_idx_per_question.extend([total_ctxs + v for v in batch_positive_idxs])

            if (i + 1) % log_result_step == 0:
                logger.info(
                    "Av.rank validation: step %d, computed ctx_vectors %d, q_vectors %d",
                    i,
                    len(ctx_represenations),
                    len(q_represenations),
                )

        ctx_represenations = torch.cat(ctx_represenations, dim=0)
        q_represenations = torch.cat(q_represenations, dim=0)

        logger.info("Av.rank validation: total q_vectors size=%s", q_represenations.size())
        logger.info("Av.rank validation: total ctx_vectors size=%s", ctx_represenations.size())

        q_num = q_represenations.size(0)
        assert q_num == len(positive_idx_per_question)

        scores = sim_score_f(q_represenations, ctx_represenations)
        values, indices = torch.sort(scores, dim=1, descending=True)

        rank = 0
        for i, idx in enumerate(positive_idx_per_question):
            # aggregate the rank of the known gold passage in the sorted results for each question
            gold_idx = (indices[i] == idx).nonzero()
            rank += gold_idx.item()

        if distributed_factor > 1:
            # each node calcuated its own rank, exchange the information between node and calculate the "global" average rank
            # NOTE: the set of passages is still unique for every node
            eval_stats = all_gather_list([rank, q_num], max_size=100)
            for i, item in enumerate(eval_stats):
                remote_rank, remote_q_num = item
                if i != cfg.local_rank:
                    rank += remote_rank
                    q_num += remote_q_num

        av_rank = float(rank / q_num)
        logger.info("Av.rank validation: average rank %s, total questions=%d", av_rank, q_num)
        return av_rank

    def _train_epoch(
        self,
        scheduler,
        epoch: int,
        eval_step: int,
        train_data_iterator: MultiSetDataIterator,
    ):

        cfg = self.cfg
        rolling_train_loss = 0.0
        epoch_loss = 0
        epoch_correct_predictions = 0

        log_result_step = cfg.train.log_batch_step
        rolling_loss_step = cfg.train.train_rolling_loss_step
        num_hard_negatives = cfg.train.hard_negatives
        num_other_negatives = cfg.train.other_negatives
        seed = cfg.seed
        self.biencoder.train()
        epoch_batches = train_data_iterator.max_iterations
        data_iteration = 0

        dataset = 0
        for i, samples_batch in enumerate(train_data_iterator.iterate_ds_data(epoch=epoch)):
            if isinstance(samples_batch, Tuple):
                samples_batch, dataset = samples_batch

            ds_cfg = self.ds_cfg.train_datasets[dataset]
            special_token = ds_cfg.special_token
            encoder_type = ds_cfg.encoder_type
            shuffle_positives = ds_cfg.shuffle_positives

            # to be able to resume shuffled ctx- pools
            data_iteration = train_data_iterator.get_iteration()
            random.seed(seed + epoch + data_iteration)

            biencoder_batch = BiEncoder.create_biencoder_input2(
                samples_batch,
                self.tensorizer,
                True,
                num_hard_negatives,
                num_other_negatives,
                shuffle=True,
                shuffle_positives=shuffle_positives,
                query_token=special_token,
            )

            # get the token to be used for representation selection
            from dpr.data.biencoder_data import DEFAULT_SELECTOR

            selector = ds_cfg.selector if ds_cfg else DEFAULT_SELECTOR

            rep_positions = selector.get_positions(biencoder_batch.question_ids, self.tensorizer)

            loss_scale = cfg.loss_scale_factors[dataset] if cfg.loss_scale_factors else None
            loss, correct_cnt = _do_biencoder_fwd_pass(
                self.biencoder,
                biencoder_batch,
                self.tensorizer,
                cfg,
                encoder_type=encoder_type,
                rep_positions=rep_positions,
                loss_scale=loss_scale,
            )

            epoch_correct_predictions += correct_cnt
            epoch_loss += loss.item()
            rolling_train_loss += loss.item()

            if cfg.fp16:
                from apex import amp

                with amp.scale_loss(loss, self.optimizer) as scaled_loss:
                    scaled_loss.backward()
                if cfg.train.max_grad_norm > 0:
                    torch.nn.utils.clip_grad_norm_(amp.master_params(self.optimizer), cfg.train.max_grad_norm)
            else:
                loss.backward()
                if cfg.train.max_grad_norm > 0:
                    torch.nn.utils.clip_grad_norm_(self.biencoder.parameters(), cfg.train.max_grad_norm)

            if (i + 1) % cfg.train.gradient_accumulation_steps == 0:
                self.optimizer.step()
                scheduler.step()
                self.biencoder.zero_grad()

            if i % log_result_step == 0:
                lr = self.optimizer.param_groups[0]["lr"]
                logger.info(
                    "Epoch: %d: Step: %d/%d, loss=%f, lr=%f",
                    epoch,
                    data_iteration,
                    epoch_batches,
                    loss.item(),
                    lr,
                )

            if (i + 1) % rolling_loss_step == 0:
                logger.info("Train batch %d", data_iteration)
                latest_rolling_train_av_loss = rolling_train_loss / rolling_loss_step
                logger.info(
                    "Avg. loss per last %d batches: %f",
                    rolling_loss_step,
                    latest_rolling_train_av_loss,
                )
                rolling_train_loss = 0.0

            if data_iteration % eval_step == 0:
                logger.info(
                    "rank=%d, Validation: Epoch: %d Step: %d/%d",
                    cfg.local_rank,
                    epoch,
                    data_iteration,
                    epoch_batches,
                )
                self.validate_and_save(epoch, train_data_iterator.get_iteration(), scheduler)
                self.biencoder.train()

        logger.info("Epoch finished on %d", cfg.local_rank)
        self.validate_and_save(epoch, data_iteration, scheduler)

        epoch_loss = (epoch_loss / epoch_batches) if epoch_batches > 0 else 0
        logger.info("Av Loss per epoch=%f", epoch_loss)
        logger.info("epoch total correct predictions=%d", epoch_correct_predictions)

    def _save_checkpoint(self, scheduler, epoch: int, offset: int) -> str:
        cfg = self.cfg
        model_to_save = get_model_obj(self.biencoder)
        cp = os.path.join(cfg.output_dir, cfg.checkpoint_file_name + "." + str(epoch))
        meta_params = get_encoder_params_state_from_cfg(cfg)
        state = CheckpointState(
            model_to_save.get_state_dict(),
            self.optimizer.state_dict(),
            scheduler.state_dict(),
            offset,
            epoch,
            meta_params,
        )
        torch.save(state._asdict(), cp)
        logger.info("Saved checkpoint at %s", cp)
        return cp

    def _load_saved_state(self, saved_state: CheckpointState):
        epoch = saved_state.epoch
        # offset is currently ignored since all checkpoints are made after full epochs
        offset = saved_state.offset
        if offset == 0:  # epoch has been completed
            epoch += 1
        logger.info("Loading checkpoint @ batch=%s and epoch=%s", offset, epoch)

        if self.cfg.ignore_checkpoint_offset:
            self.start_epoch = 0
            self.start_batch = 0
        else:
            self.start_epoch = epoch
            # TODO: offset doesn't work for multiset currently
            self.start_batch = 0  # offset

        model_to_load = get_model_obj(self.biencoder)
        logger.info("Loading saved model state ...")

        model_to_load.load_state(saved_state)

        if not self.cfg.ignore_checkpoint_optimizer:
            if saved_state.optimizer_dict:
                logger.info("Loading saved optimizer state ...")
                self.optimizer.load_state_dict(saved_state.optimizer_dict)

            if saved_state.scheduler_dict:
                self.scheduler_state = saved_state.scheduler_dict


def _calc_loss(
    cfg,
    loss_function,
    local_q_vector,
    local_ctx_vectors,
    local_positive_idxs,
    local_hard_negatives_idxs: list = None,
    loss_scale: float = None,
) -> Tuple[T, bool]:
    """
    Calculates In-batch negatives schema loss and supports to run it in DDP mode by exchanging the representations
    across all the nodes.
    """
    distributed_world_size = cfg.distributed_world_size or 1
    if distributed_world_size > 1:
        q_vector_to_send = torch.empty_like(local_q_vector).cpu().copy_(local_q_vector).detach_()
        ctx_vector_to_send = torch.empty_like(local_ctx_vectors).cpu().copy_(local_ctx_vectors).detach_()

        global_question_ctx_vectors = all_gather_list(
            [
                q_vector_to_send,
                ctx_vector_to_send,
                local_positive_idxs,
                local_hard_negatives_idxs,
            ],
            max_size=cfg.global_loss_buf_sz,
        )

        global_q_vector = []
        global_ctxs_vector = []

        # ctxs_per_question = local_ctx_vectors.size(0)
        positive_idx_per_question = []
        hard_negatives_per_question = []

        total_ctxs = 0

        for i, item in enumerate(global_question_ctx_vectors):
            q_vector, ctx_vectors, positive_idx, hard_negatives_idxs = item

            if i != cfg.local_rank:
                global_q_vector.append(q_vector.to(local_q_vector.device))
                global_ctxs_vector.append(ctx_vectors.to(local_q_vector.device))
                positive_idx_per_question.extend([v + total_ctxs for v in positive_idx])
                hard_negatives_per_question.extend([[v + total_ctxs for v in l] for l in hard_negatives_idxs])
            else:
                global_q_vector.append(local_q_vector)
                global_ctxs_vector.append(local_ctx_vectors)
                positive_idx_per_question.extend([v + total_ctxs for v in local_positive_idxs])
                hard_negatives_per_question.extend([[v + total_ctxs for v in l] for l in local_hard_negatives_idxs])
            total_ctxs += ctx_vectors.size(0)
        global_q_vector = torch.cat(global_q_vector, dim=0)
        global_ctxs_vector = torch.cat(global_ctxs_vector, dim=0)

    else:
        global_q_vector = local_q_vector
        global_ctxs_vector = local_ctx_vectors
        positive_idx_per_question = local_positive_idxs
        hard_negatives_per_question = local_hard_negatives_idxs

    loss, is_correct = loss_function.calc(
        global_q_vector,
        global_ctxs_vector,
        positive_idx_per_question,
        hard_negatives_per_question,
        loss_scale=loss_scale,
    )

    return loss, is_correct


def _do_biencoder_fwd_pass(
    model: nn.Module,
    input: BiEncoderBatch,
    tensorizer: Tensorizer,
    cfg,
    encoder_type: str,
    rep_positions=0,
    loss_scale: float = None,
) -> Tuple[torch.Tensor, int]:

    input = BiEncoderBatch(**move_to_device(input._asdict(), cfg.device))

    q_attn_mask = tensorizer.get_attn_mask(input.question_ids)
    ctx_attn_mask = tensorizer.get_attn_mask(input.context_ids)

    if model.training:
        model_out = model(
            input.question_ids,
            input.question_segments,
            q_attn_mask,
            input.context_ids,
            input.ctx_segments,
            ctx_attn_mask,
            encoder_type=encoder_type,
            representation_token_pos=rep_positions,
        )
    else:
        with torch.no_grad():
            model_out = model(
                input.question_ids,
                input.question_segments,
                q_attn_mask,
                input.context_ids,
                input.ctx_segments,
                ctx_attn_mask,
                encoder_type=encoder_type,
                representation_token_pos=rep_positions,
            )

    local_q_vector, local_ctx_vectors = model_out

    loss_function = BiEncoderNllLoss()

    loss, is_correct = _calc_loss(
        cfg,
        loss_function,
        local_q_vector,
        local_ctx_vectors,
        input.is_positive,
        input.hard_negatives,
        loss_scale=loss_scale,
    )

    is_correct = is_correct.sum().item()

    if cfg.n_gpu > 1:
        loss = loss.mean()
    if cfg.train.gradient_accumulation_steps > 1:
        loss = loss / cfg.gradient_accumulation_steps
    return loss, is_correct


@hydra.main(config_path="conf", config_name="biencoder_train_cfg")
def main(cfg: DictConfig):
    if cfg.train.gradient_accumulation_steps < 1:
        raise ValueError(
            "Invalid gradient_accumulation_steps parameter: {}, should be >= 1".format(
                cfg.train.gradient_accumulation_steps
            )
        )

    if cfg.output_dir is not None:
        os.makedirs(cfg.output_dir, exist_ok=True)

    cfg = setup_cfg_gpu(cfg)
    set_seed(cfg)

    if cfg.local_rank in [-1, 0]:
        logger.info("CFG (after gpu  configuration):")
        logger.info("%s", OmegaConf.to_yaml(cfg))

    trainer = BiEncoderTrainer(cfg)

    if cfg.train_datasets and len(cfg.train_datasets) > 0:
        trainer.run_train()
    elif cfg.model_file and cfg.dev_datasets:
        logger.info("No train files are specified. Run 2 types of validation for specified model file")
        trainer.validate_nll()
        trainer.validate_average_rank()
    else:
        logger.warning("Neither train_file or (model_file & dev_file) parameters are specified. Nothing to do.")


if __name__ == "__main__":
    logger.info("Sys.argv: %s", sys.argv)
    hydra_formatted_args = []
    # convert the cli params added by torch.distributed.launch into Hydra format
    for arg in sys.argv:
        if arg.startswith("--"):
            hydra_formatted_args.append(arg[len("--") :])
        else:
            hydra_formatted_args.append(arg)
    logger.info("Hydra formatted Sys.argv: %s", hydra_formatted_args)
    sys.argv = hydra_formatted_args

    main()<|MERGE_RESOLUTION|>--- conflicted
+++ resolved
@@ -185,13 +185,7 @@
                 steps_shift=shift,
             )
         else:
-<<<<<<< HEAD
-            scheduler = get_schedule_linear(self.optimizer, warmup_steps, total_updates, total_updates)
-=======
-            scheduler = get_schedule_linear(
-                self.optimizer, warmup_steps, total_updates
-            )
->>>>>>> 49e5838f
+            scheduler = get_schedule_linear(self.optimizer, warmup_steps, total_updates)
 
         eval_step = math.ceil(updates_per_epoch / cfg.train.eval_per_epoch)
         logger.info("  Eval step = %d", eval_step)
